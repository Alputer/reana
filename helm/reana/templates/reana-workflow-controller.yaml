--- conflicted
+++ resolved
@@ -192,7 +192,7 @@
             value: {{ .Values.dask.cluster_default_single_worker_memory | default "2Gi" }}
           - name: REANA_DASK_CLUSTER_MAX_SINGLE_WORKER_MEMORY
             value: {{ .Values.dask.cluster_max_single_worker_memory | default "8Gi" }}
-          {{- end }}        
+          {{- end }}
           {{- if .Values.reana_hostname }}
           - name: REANA_HOSTNAME
             value: {{ .Values.reana_hostname }}
@@ -238,16 +238,6 @@
               secretKeyRef:
                 name: {{ include "reana.prefix" . }}-db-secrets
                 key: password
-<<<<<<< HEAD
-          {{- if $opensearchEnabled }}
-          - name: REANA_OPENSEARCH_PASSWORD
-            valueFrom:
-              secretKeyRef:
-                name: {{ include "reana.prefix" . }}-opensearch-secrets
-                key: REANA_OPENSEARCH_PASSWORD
-          {{- end }}
-=======
-          {{ end }}
           - name: RABBIT_MQ_USER
             valueFrom:
               secretKeyRef:
@@ -258,7 +248,13 @@
               secretKeyRef:
                 name: {{ include "reana.prefix" . }}-message-broker-secrets
                 key: password
->>>>>>> b4d1864f
+          {{- if $opensearchEnabled }}
+          - name: REANA_OPENSEARCH_PASSWORD
+            valueFrom:
+              secretKeyRef:
+                name: {{ include "reana.prefix" . }}-opensearch-secrets
+                key: REANA_OPENSEARCH_PASSWORD
+          {{- end }}
       - name: job-status-consumer
         image: {{ .Values.components.reana_workflow_controller.image }}
         imagePullPolicy: {{ .Values.components.reana_workflow_controller.imagePullPolicy }}
