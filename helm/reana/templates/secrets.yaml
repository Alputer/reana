--- conflicted
+++ resolved
@@ -1,17 +1,3 @@
----
-apiVersion: v1
-kind: Secret
-metadata:
-<<<<<<< HEAD
-=======
-  name: {{ include "reana.prefix" . }}-db-secrets
-  namespace: {{ .Release.Namespace }}
-  annotations:
-    "helm.sh/resource-policy": keep
-type: Opaque
-data:
-  user: {{ .Values.secrets.database.user | default "reana" | b64enc }}
-  password: {{ .Values.secrets.database.password | default "reana" | b64enc }}
 ---
 apiVersion: v1
 kind: Secret
@@ -39,7 +25,6 @@
 apiVersion: v1
 kind: Secret
 metadata:
->>>>>>> b4d1864f
   name: {{ include "reana.prefix" . }}-cern-sso-secrets
   namespace: {{ .Release.Namespace }}
   annotations:
