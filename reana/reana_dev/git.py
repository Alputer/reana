# -*- coding: utf-8 -*-
#
# This file is part of REANA.
# Copyright (C) 2020, 2021 CERN.
#
# REANA is free software; you can redistribute it and/or modify it
# under the terms of the MIT License; see LICENSE file for more details.

"""`reana-dev`'s git commands."""

import datetime
import os
import subprocess
import sys

import click

from reana.config import (
    COMPONENTS_USING_SHARED_MODULE_COMMONS,
    COMPONENTS_USING_SHARED_MODULE_DB,
    GIT_DEFAULT_BASE_BRANCH,
    REPO_LIST_ALL,
    REPO_LIST_SHARED,
)

from reana.reana_dev.utils import (
    bump_component_version,
    click_add_git_base_branch_option,
    display_message,
    fetch_latest_pypi_version,
    get_current_component_version_from_source_files,
    get_srcdir,
    is_feature_branch,
    run_command,
    select_components,
    update_module_in_cluster_components,
)


def get_all_branches(srcdir):
    """Return all local and remote Git branch names in the given directory.

    :param srcdir: source code directory
    :type srcdir: str

    :return: checkout out branch in the component source code directory
    :rtype: str
    """
    os.chdir(srcdir)
    return (
        subprocess.check_output("git branch -a 2>/dev/null", shell=True)
        .decode()
        .split()
    )


def branch_exists(component, branch):
    """Check whether a branch exists on a given component.

    :param component: Component in which check whether the branch exists.
    :param branch: Name of the branch.
    :return: Whether the branch exists in components git repo.
    :rtype: bool
    """
    return branch in get_all_branches(get_srcdir(component))


def get_current_branch(srcdir):
    """Return current Git branch name checked out in the given directory.

    :param srcdir: source code directory
    :type srcdir: str

    :return: checkout out branch in the component source code directory
    :rtype: str
    """
    os.chdir(srcdir)
    return (
        subprocess.check_output(
            'git branch 2>/dev/null | grep "^*" | colrm 1 2', shell=True
        )
        .decode()
        .rstrip("\r\n")
    )


def get_current_commit(srcdir):
    """Return information about git commit checked out in the given directory.

    :param srcdir: source code directory
    :type srcdir: str

    :return: commit information composed of brief SHA1 and subject
    :rtype: str
    """
    os.chdir(srcdir)
    return (
        subprocess.check_output('git log --pretty=format:"%h %s" -n 1', shell=True)
        .decode()
        .rstrip("\r\n")
    )


def git_is_current_version_tagged(component):
    """Determine whether the current version in source code is present as a git tag."""
    current_version = get_current_component_version_from_source_files(component)
    is_version_tagged = int(
        run_command(
            f"git tag --list {current_version} | wc -l",
            component,
            display=False,
            return_output=True,
        )
    )
    return bool(is_version_tagged)


def git_create_release_commit(
    component, base=GIT_DEFAULT_BASE_BRANCH, next_version=None
):
    """Create a release commit for the given component."""
    if "release:" in get_current_commit(get_srcdir(component)):
        display_message("Nothing to do, last commit is a release commit.", component)
        return False

    current_version = get_current_component_version_from_source_files(component)
    if not current_version and not next_version:
        display_message(
            "Version cannot be autodiscovered from source files.", component
        )
        sys.exit(1)
    elif not git_is_current_version_tagged(component) and not next_version:
        display_message(
            f"Current version ({current_version}) "
            "not present as a git tag, please release it and add a tag.",
            component,
        )
        sys.exit(1)

    next_version, modified_files = bump_component_version(
        component, current_version, next_version=next_version
    )

    if (
        run_command(
            "git branch --show-current", component, display=False, return_output=True,
        )
        == base
    ):
        run_command(f"git checkout -b release-{next_version}", component)

    if modified_files:
        run_command(f"git add {' '.join(modified_files)}", component)

    run_command(
        f"git commit -m 'release: {next_version}' {'--allow-empty' if not modified_files else ''}",
        component,
    )
    return True


def compare_branches(branch_to_compare, current_branch):
    """Compare two branches with ``git rev-list``."""
    cmd = "git branch -a | grep -c remotes/{}".format(branch_to_compare)
    try:
        check = subprocess.check_output(cmd, shell=True)
    except subprocess.CalledProcessError:
        check = 0
    if check == 0:
        click.secho(
            "ERROR: Branch {} does not exist.".format(branch_to_compare), fg="red"
        )
        return 0, 0

    cmd = "git rev-list --left-right --count {0}...{1}".format(
        branch_to_compare, current_branch
    )
    behind, ahead = [
        int(x) for x in run_command(cmd, display=False, return_output=True).split()
    ]
    return behind, ahead


def is_component_behind_branch(
    component, branch_to_compare, current_branch=None,
):
    """Report to stdout the differences between two branches."""
    current_branch = current_branch or get_current_branch(get_srcdir(component))
    behind, _ = compare_branches(branch_to_compare, current_branch)
    return bool(behind)


def print_branch_difference_report(
    component,
    branch_to_compare,
    current_branch=None,
    base=GIT_DEFAULT_BASE_BRANCH,
    commit=None,
    short=False,
):
    """Report to stdout the differences between two branches."""
    # detect how far it is ahead/behind from pr/origin/upstream
    current_branch = current_branch or get_current_branch(get_srcdir(component))
    commit = commit or get_current_commit(get_srcdir(component))
    report = ""
    behind, ahead = compare_branches(branch_to_compare, current_branch)
    if ahead or behind:
        report += "("
        if ahead:
            report += "{0} AHEAD ".format(ahead)
        if behind:
            report += "{0} BEHIND ".format(behind)
        report += branch_to_compare + ")"
    # detect rebase needs for local branches and PRs
    if branch_to_compare != "upstream/{}".format(base):
        branch_to_compare = "upstream/{}".format(base)
        behind, ahead = compare_branches(branch_to_compare, current_branch)
        if behind:
            report += "(STEMS FROM "
            if behind:
                report += "{0} BEHIND ".format(behind)
            report += branch_to_compare + ")"

    click.secho("{0}".format(component), nl=False, bold=True)
    click.secho(" @ ", nl=False, dim=True)
    if current_branch == base:
        click.secho("{0}".format(current_branch), nl=False)
    else:
        click.secho("{0}".format(current_branch), nl=False, fg="green")
    if report:
        click.secho(" {0}".format(report), nl=False, fg="red")
    click.secho(" @ ", nl=False, dim=True)
    click.secho("{0}".format(commit))
    # optionally, display also short status
    if short:
        cmd = "git status --short"
        run_command(cmd, component, display=False)


def is_last_commit_release_commit(package):
    """Check whether the last commit is a release commit."""
    current_commit = get_current_commit(get_srcdir(package))
    return current_commit.split()[1] == "release:"


def git_push_to_origin(components):
    """Push current branch to origin."""
    for component in components:
        branch = run_command("git branch --show-current", component, return_output=True)
        run_command(
            f"git push --force origin {branch}", component,
        )


@click.group()
def git_commands():
    """Git commands group."""


@click.option(
    "--component",
    "-c",
    multiple=True,
    default=["CLUSTER"],
    help="Which components? [shortname|name|.|CLUSTER|ALL]",
)
@click.option(
    "--exclude-components", default="", help="Which components to exclude? [c1,c2,c3]",
)
@click.option(
    "--browser", "-b", default="firefox", help="Which browser to use? [firefox]"
)
@git_commands.command(name="git-fork")
def git_fork(component, exclude_components, browser):  # noqa: D301
    """Display commands to fork REANA source code repositories on GitHub.

    \b
    :param components: The option ``component`` can be repeated. The value may
                       consist of:
                         * (1) standard component name such as
                               'reana-workflow-controller';
                         * (2) short component name such as 'r-w-controller';
                         * (3) special value '.' indicating component of the
                               current working directory;
                         * (4) special value 'CLUSTER' that will expand to
                               cover all REANA cluster components [default];
                         * (5) special value 'CLIENT' that will expand to
                               cover all REANA client components;
                         * (6) special value 'DEMO' that will expand
                               to include several runable REANA demo examples;
                         * (7) special value 'ALL' that will expand to include
                               all REANA repositories.
    :param exclude_components: List of components to exclude.
    :param browser: The web browser to use. [default=firefox]
    :type component: str
    :type exclude_components: str
    :type browser: str
    """
    if exclude_components:
        exclude_components = exclude_components.split(",")
    components = select_components(component, exclude_components)
    if components:
        click.echo("# Fork REANA repositories on GitHub using your browser.")
        click.echo(
            "# Run the following eval and then complete the fork"
            " process in your browser."
        )
        click.echo("#")
        click.echo(
            '# eval "$(reana-dev git-fork -b {0} {1})"'.format(
                browser, "".join([" -c {0}".format(c) for c in component])
            )
        )
    for component in components:
        cmd = "{0} https://github.com/reanahub/{1}/fork;".format(browser, component)
        click.echo(cmd)
    click.echo(
        'echo "Please continue the fork process in the opened' ' browser windows."'
    )


@click.option("--user", "-u", default="anonymous", help="GitHub user name [anonymous]")
@click.option(
    "--component",
    "-c",
    multiple=True,
    default=["CLUSTER"],
    help="Which components? [shortname|name|.|CLUSTER|ALL]",
)
@click.option(
<<<<<<< HEAD
    "--exclude-components",
    default="",
    help="Which components to exclude from command? [c1,c2,c3]",
=======
    "--exclude-components", default="", help="Which components to exclude? [c1,c2,c3]",
>>>>>>> f533be82
)
@git_commands.command(name="git-clone")
def git_clone(user, component, exclude_components):  # noqa: D301
    """Clone REANA source repositories from GitHub.

    If the ``user`` argument is provided, the ``origin`` will be cloned from
    the user repository on GitHub and the ``upstream`` will be set to
    ``reanahub`` organisation. Useful for setting up personal REANA development
    environment,

    If the ``user`` argument is not provided, the cloning will be done in
    anonymous manner from ``reanahub`` organisation. Also, the clone will be
    shallow to save disk space and CPU time. Useful for CI purposes.

    \b
    :param user: The GitHub user name. [default=anonymous]
    :param components: The option ``component`` can be repeated. The value may
                       consist of:
                         * (1) standard component name such as
                               'reana-workflow-controller';
                         * (2) short component name such as 'r-w-controller';
                         * (3) special value '.' indicating component of the
                               current working directory;
                         * (4) special value 'CLUSTER' that will expand to
                               cover all REANA cluster components [default];
                         * (5) special value 'CLIENT' that will expand to
                               cover all REANA client components;
                         * (6) special value 'DEMO' that will expand
                               to include several runable REANA demo examples;
                         * (7) special value 'ALL' that will expand to include
                               all REANA repositories.
<<<<<<< HEAD
    :param exclude_components: List of components to exclude from command.
=======
    :param exclude_components: List of components to exclude.
    :param user: The GitHub user name. [default=anonymous]
    :type component: str
    :type exclude_components: str
>>>>>>> f533be82
    :type user: str
    :type component: str
    :type exclude_components: str
    """
    if exclude_components:
        exclude_components = exclude_components.split(",")
    components = select_components(component, exclude_components)
    for component in components:
        os.chdir(get_srcdir())
        if os.path.exists("{0}/.git/config".format(component)):
            msg = "Component seems already cloned. Skipping."
            display_message(msg, component)
        elif user == "anonymous":
            cmd = "git clone https://github.com/reanahub/{0} --depth 1".format(
                component
            )
            run_command(cmd)
        else:
            cmd = "git clone git@github.com:{0}/{1}".format(user, component)
            run_command(cmd)
            for cmd in [
                "git remote add upstream"
                ' "git@github.com:reanahub/{0}"'.format(component),
                "git config --add remote.upstream.fetch"
                ' "+refs/pull/*/head:refs/remotes/upstream/pr/*"',
            ]:
                run_command(cmd, component)


@click.option(
    "--component",
    "-c",
    multiple=True,
    default=["CLUSTER"],
    help="Which components? [shortname|name|.|CLUSTER|ALL]",
)
@click.option(
<<<<<<< HEAD
    "--exclude-components",
    default="",
    help="Which components to exclude from command? [c1,c2,c3]",
=======
    "--exclude-components", default="", help="Which components to exclude? [c1,c2,c3]",
>>>>>>> f533be82
)
@click.option(
    "--short",
    "-s",
    is_flag=True,
    default=False,
    help="Show git status short format details?",
)
@git_commands.command(name="git-status")
@click_add_git_base_branch_option
def git_status(component, exclude_components, short, base):  # noqa: D301
    """Report status of REANA source repositories.

    \b
    :param components: The option ``component`` can be repeated. The value may
                       consist of:
                         * (1) standard component name such as
                               'reana-workflow-controller';
                         * (2) short component name such as 'r-w-controller';
                         * (3) special value '.' indicating component of the
                               current working directory;
                         * (4) special value 'CLUSTER' that will expand to
                               cover all REANA cluster components [default];
                         * (5) special value 'CLIENT' that will expand to
                               cover all REANA client components;
                         * (6) special value 'DEMO' that will expand
                               to include several runable REANA demo examples;
                         * (7) special value 'ALL' that will expand to include
                               all REANA repositories.
<<<<<<< HEAD
    :param exclude_components: List of components to exclude from command.
=======
    :param exclude_components: List of components to exclude.
>>>>>>> f533be82
    :param base: Against which git base branch are we working? [default=master]
    :param verbose: Show git status details? [default=False]
    :type component: str
    :type exclude_components: str
    :type base: str
    """
    if exclude_components:
        exclude_components = exclude_components.split(",")
    components = select_components(component, exclude_components)
    for component in components:
        current_branch = get_current_branch(get_srcdir(component))
        # detect all local and remote branches
        all_branches = get_all_branches(get_srcdir(component))
        # detect branch to compare against
        if current_branch == base:  # base branch
            branch_to_compare = "upstream/" + base
        elif current_branch.startswith("pr-"):  # other people's PR
            branch_to_compare = "upstream/" + current_branch.replace("pr-", "pr/")
        else:
            branch_to_compare = "origin/" + current_branch  # my PR
            if "remotes/" + branch_to_compare not in all_branches:
                branch_to_compare = "origin/" + base  # local unpushed branch
        print_branch_difference_report(
            component, branch_to_compare, base=base, short=short
        )


@click.option(
    "--component",
    "-c",
    multiple=True,
    default=["CLUSTER"],
    help="Which components? [shortname|name|.|CLUSTER|ALL]",
)
@click.option(
    "--exclude-components", default="", help="Which components to exclude? [c1,c2,c3]",
)
@git_commands.command(name="git-clean")
def git_clean(component, exclude_components):  # noqa: D301
    """Clean REANA source repository code tree.

    Removes all non-source-controlled files in the component source code
    repository. Useful to run before building container images.

    \b
    :param components: The option ``component`` can be repeated. The value may
                       consist of:
                         * (1) standard component name such as
                               'reana-workflow-controller';
                         * (2) short component name such as 'r-w-controller';
                         * (3) special value '.' indicating component of the
                               current working directory;
                         * (4) special value 'CLUSTER' that will expand to
                               cover all REANA cluster components [default];
                         * (5) special value 'CLIENT' that will expand to
                               cover all REANA client components;
                         * (6) special value 'DEMO' that will expand
                               to include several runable REANA demo examples;
                         * (7) special value 'ALL' that will expand to include
                               all REANA repositories.
    :param exclude_components: List of components to exclude.
    :type component: str
    :type exclude_components: str
    """
    if exclude_components:
        exclude_components = exclude_components.split(",")
    components = select_components(component, exclude_components)
    for component in components:
        for cmd in [
            "git clean -d -ff -x",
        ]:
            run_command(cmd, component)


@click.option(
    "--update", is_flag=True, help="Update shared modules everywhere?", default=False
)
@click.option(
    "--status",
    is_flag=True,
    help="Show status of shared modules everywhere.",
    default=False,
)
@click.option(
    "--delete", is_flag=True, help="Delete shared modules everywhere?", default=False
)
@git_commands.command(name="git-submodule")
def git_submodule(update=False, status=False, delete=False):  # noqa: D301
    """Sync REANA shared modules across all the repositories.

    Take currently checked-out reana-commons and reana-db modules and sync them
    across REANA components. Useful for building container images with
    not-yet-released shared modules.

    The option ``--update`` propagates the shared modules across the code base
    as necessary. Useful before running local docker image building.

    The option ``--status`` shows the information about shared modules.

    The option ``--delete`` removes the shared modules from everywhere. Useful
    for clean up after testing.
    """
    if update:
        for component in COMPONENTS_USING_SHARED_MODULE_COMMONS:
            for cmd in [
                "rsync -az ../reana-commons modules",
            ]:
                run_command(cmd, component)
        for component in COMPONENTS_USING_SHARED_MODULE_DB:
            for cmd in [
                "rsync -az ../reana-db modules",
            ]:
                run_command(cmd, component)
    elif delete:
        for component in set(
            COMPONENTS_USING_SHARED_MODULE_COMMONS + COMPONENTS_USING_SHARED_MODULE_DB
        ):
            for cmd in [
                "rm -rf ./modules/",
            ]:
                run_command(cmd, component)
    elif status:
        for component in COMPONENTS_USING_SHARED_MODULE_COMMONS:
            for cmd in [
                "git status -s",
            ]:
                run_command(cmd, component)
        for component in COMPONENTS_USING_SHARED_MODULE_DB:
            for cmd in [
                "git status -s",
            ]:
                run_command(cmd, component)
    else:
        click.echo(
            "Unknown action. Please specify `--update`, `--status` "
            " or `--delete`. Exiting."
        )
        sys.exit(1)


@click.option(
    "--component",
    "-c",
    multiple=True,
    default=["CLUSTER"],
    help="Which components? [shortname|name|.|CLUSTER|ALL]",
)
@click.option(
    "--exclude-components", default="", help="Which components to exclude? [c1,c2,c3]",
)
@git_commands.command(name="git-branch")
def git_branch(component, exclude_components):  # noqa: D301
    """Display information about locally checked-out branches.

    \b
    :param components: The option ``component`` can be repeated. The value may
                       consist of:
                         * (1) standard component name such as
                               'reana-workflow-controller';
                         * (2) short component name such as 'r-w-controller';
                         * (3) special value '.' indicating component of the
                               current working directory;
                         * (4) special value 'CLUSTER' that will expand to
                               cover all REANA cluster components [default];
                         * (5) special value 'CLIENT' that will expand to
                               cover all REANA client components;
                         * (6) special value 'DEMO' that will expand
                               to include several runable REANA demo examples;
                         * (7) special value 'ALL' that will expand to include
                               all REANA repositories.
    :param exclude_components: List of components to exclude.
    :type component: str
    :type exclude_components: str
    """
    if exclude_components:
        exclude_components = exclude_components.split(",")
    for component in select_components(component, exclude_components):
        cmd = "git branch -vv"
        run_command(cmd, component)


@click.argument("branch",)
@click.option(
    "--component",
    "-c",
    multiple=True,
    default=["CLUSTER"],
    help="Which components? [shortname|name|.|CLUSTER|ALL]",
)
@click.option(
    "--exclude-components", default="", help="Which components to exclude? [c1,c2,c3]",
)
@click.option("--fetch", is_flag=True, default=False)
@git_commands.command(name="git-checkout")
def git_checkout(branch, component, exclude_components, fetch):  # noqa: D301
    """Check out given local branch in desired components.

    \b
    :param branch: Do you want to checkout some existing branch? [e.g. maint-0.7]
    :param components: The option ``component`` can be repeated. The value may
                       consist of:
                         * (1) standard component name such as
                               'reana-workflow-controller';
                         * (2) short component name such as 'r-w-controller';
                         * (3) special value '.' indicating component of the
                               current working directory;
                         * (4) special value 'CLUSTER' that will expand to
                               cover all REANA cluster components [default];
                         * (5) special value 'CLIENT' that will expand to
                               cover all REANA client components;
                         * (6) special value 'DEMO' that will expand
                               to include several runable REANA demo examples;
                         * (7) special value 'ALL' that will expand to include
                               all REANA repositories.
    :param exclude_components: List of components to exclude.
    :param fetch: Should we fetch latest upstream first? [default=False]
    :type branch: str
    :type component: list
    :type exclude_components: str
    :type fetch: bool
    """
    if exclude_components:
        exclude_components = exclude_components.split(",")
    for component in select_components(component, exclude_components):
        if fetch:
            run_command("git fetch upstream", component)
        if branch_exists(component, branch):
            run_command("git checkout {}".format(branch), component)
        else:
            click.secho(
                "No branch {} in component {}, staying on current one.".format(
                    branch, component
                ),
                fg="red",
            )


@click.option(
    "--branch", "-b", nargs=2, multiple=True, help="Which PR? [component PR#]"
)
@click.option("--fetch", is_flag=True, default=False)
@git_commands.command(name="git-checkout-pr")
def git_checkout_pr(branch, fetch):  # noqa: D301
    """Check out local branch corresponding to a component pull request.

    The ``-b`` option can be repetitive to check out several pull requests in
    several repositories at the same time.

    \b
    :param branch: The option ``branch`` can be repeated. The value consist of
                   two strings specifying the component name and the pull
                   request number. For example, ``-b reana-workflow-controler
                   72`` will create a local branch called ``pr-72`` in the
                   reana-workflow-controller source code directory.
    :param fetch: Should we fetch latest upstream first? [default=False]
    :type branch: list
    :type fetch: bool
    """
    for cpr in branch:
        component, pull_request = cpr
        component = select_components([component,])[0]
        if component in REPO_LIST_ALL:
            if fetch:
                cmd = "git fetch upstream"
                run_command(cmd, component)
            cmd = "git checkout -b pr-{0} upstream/pr/{0}".format(pull_request)
            run_command(cmd, component)
        else:
            msg = "Ignoring unknown component."
            display_message(msg, component)


@click.option(
    "--branch", "-b", nargs=2, multiple=True, help="Which PR? [component PR#]"
)
@click.option(
    "--push", is_flag=True, default=False, help="Should we push to origin and upstream?"
)
@git_commands.command(name="git-merge")
@click_add_git_base_branch_option
def git_merge(branch, base, push):  # noqa: D301
    """Merge a component pull request to local base branch.

    The ``-b`` option can be repetitive to merge several pull requests in
    several repositories at the same time.

    \b
    :param branch: The option ``branch`` can be repeated. The value consist of
                   two strings specifying the component name and the pull
                   request number. For example, ``-b reana-workflow-controler
                   72`` will merge a local branch called ``pr-72`` from the
                   reana-workflow-controller to the base branch.
    :param base: Against which git base branch are we working on? [default=master]
    :param push: Should we push to origin and upstream? [default=False]
    :type base: str
    :type branch: list
    :type push: bool
    """
    for cpr in branch:
        component, pull_request = cpr
        component = select_components([component,])[0]
        if component in REPO_LIST_ALL:
            for cmd in [
                "git fetch upstream",
                "git diff pr-{0}..upstream/pr/{0} --exit-code".format(pull_request),
                "git checkout {0}".format(base),
                "git merge --ff-only upstream/{0}".format(base),
                "git merge --ff-only upstream/pr/{0}".format(pull_request),
                "git branch -d pr-{0}".format(pull_request),
            ]:
                run_command(cmd, component)

            if push:
                for cmd in [
                    "git push origin {0}".format(base),
                    "git push upstream {0}".format(base),
                ]:
                    run_command(cmd, component)
        else:
            msg = "Ignoring unknown component."
            display_message(msg, component)


@click.option(
    "--component",
    "-c",
    multiple=True,
    default=["CLUSTER"],
    help="Which components? [shortname|name|.|CLUSTER|ALL]",
)
@click.option(
    "--exclude-components", default="", help="Which components to exclude? [c1,c2,c3]",
)
@git_commands.command(name="git-fetch")
def git_fetch(component, exclude_components):  # noqa: D301
    """Fetch REANA upstream source code repositories without upgrade.

    \b
    :param components: The option ``component`` can be repeated. The value may
                       consist of:
                         * (1) standard component name such as
                               'reana-workflow-controller';
                         * (2) short component name such as 'r-w-controller';
                         * (3) special value '.' indicating component of the
                               current working directory;
                         * (4) special value 'CLUSTER' that will expand to
                               cover all REANA cluster components [default];
                         * (5) special value 'CLIENT' that will expand to
                               cover all REANA client components;
                         * (6) special value 'DEMO' that will expand
                               to include several runable REANA demo examples;
                         * (7) special value 'ALL' that will expand to include
                               all REANA repositories.
    :param exclude_components: List of components to exclude.
    :type component: str
    :type exclude_components: str
    """
    if exclude_components:
        exclude_components = exclude_components.split(",")
    for component in select_components(component, exclude_components):
        cmd = "git fetch upstream"
        run_command(cmd, component)


@click.option(
    "--component",
    "-c",
    multiple=True,
    default=["CLUSTER"],
    help="Which components? [shortname|name|.|CLUSTER|ALL]",
)
@click.option(
<<<<<<< HEAD
    "--exclude-components",
    default="",
    help="Which components to exclude from command? [c1,c2,c3]",
=======
    "--exclude-components", default="", help="Which components to exclude? [c1,c2,c3]",
>>>>>>> f533be82
)
@git_commands.command(name="git-upgrade")
@click_add_git_base_branch_option
def git_upgrade(component, exclude_components, base):  # noqa: D301
    """Upgrade REANA local source code repositories and push to GitHub origin.

    \b
    :param components: The option ``component`` can be repeated. The value may
                       consist of:
                         * (1) standard component name such as
                               'reana-workflow-controller';
                         * (2) short component name such as 'r-w-controller';
                         * (3) special value '.' indicating component of the
                               current working directory;
                         * (4) special value 'CLUSTER' that will expand to
                               cover all REANA cluster components [default];
                         * (5) special value 'CLIENT' that will expand to
                               cover all REANA client components;
                         * (6) special value 'DEMO' that will expand
                               to include several runable REANA demo examples;
                         * (7) special value 'ALL' that will expand to include
                               all REANA repositories.
<<<<<<< HEAD
    :param exclude_components: List of components to exclude from command.
=======
    :param exclude_components: List of components to exclude.
>>>>>>> f533be82
    :param base: Against which git base branch are we working on? [default=master]
    :type component: str
    :type exclude_components: str
    :type base: str
    """
    if exclude_components:
        exclude_components = exclude_components.split(",")
<<<<<<< HEAD
    components = select_components(component, exclude_components)
    for component in components:
        if not branch_exists(component, base):
            display_message(
                "Missing branch {}, skipping.".format(base), component=component
            )
            continue
=======
    for component in select_components(component, exclude_components):
>>>>>>> f533be82
        for cmd in [
            "git fetch upstream",
            "git checkout {0}".format(base),
            "git merge --ff-only upstream/{0}".format(base),
            "git push origin {0}".format(base),
            "git checkout -",
        ]:
            run_command(cmd, component)


@click.argument("range", default="")
@click.option(
    "--component",
    "-c",
    multiple=True,
    default=["CLUSTER"],
    help="Which components? [shortname|name|.|CLUSTER|ALL]",
)
@click.option(
<<<<<<< HEAD
    "--exclude-components",
    default="",
    help="Which components to exclude from command? [c1,c2,c3]",
)
@click.option("--number", "-n", default=10, help="Number of commits to output [10]")
@click.option("--graph", is_flag=True, default=False, help="Show log graph?")
@click.option("--oneline", is_flag=True, default=False, help="Show one-line format?")
@click.option("--stat", is_flag=True, default=False, help="Show diff stat?")
@click.option("--patch", "-p", is_flag=True, default=False, help="Show diff patch?")
=======
    "--exclude-components", default="", help="Which components to exclude? [c1,c2,c3]",
)
@click.option("--number", "-n", default=6, help="Number of commits to output [6]")
>>>>>>> f533be82
@click.option("--all", is_flag=True, default=False, help="Show all references?")
@click.option("--paginate", is_flag=True, default=False, help="Paginate output?")
@git_commands.command(name="git-log")
<<<<<<< HEAD
def git_log(
    range,
    component,
    exclude_components,
    number,
    graph,
    oneline,
    stat,
    patch,
    all,
    paginate,
):  # noqa: D301
=======
def git_log(component, exclude_components, number, all):  # noqa: D301
>>>>>>> f533be82
    """Show commit logs in given component repositories.

    \b
    :param range: The commit log range to operate on.
    :param component: The option ``component`` can be repeated. The value may
                       consist of:
                         * (1) standard component name such as
                               'reana-workflow-controller';
                         * (2) short component name such as 'r-w-controller';
                         * (3) special value '.' indicating component of the
                               current working directory;
                         * (4) special value 'CLUSTER' that will expand to
                               cover all REANA cluster components [default];
                         * (5) special value 'CLIENT' that will expand to
                               cover all REANA client components;
                         * (6) special value 'DEMO' that will expand
                               to include several runable REANA demo examples;
                         * (7) special value 'ALL' that will expand to include
                               all REANA repositories.
<<<<<<< HEAD
    :param exclude_components: List of components to exclude from command.
    :param number: The number of commits to output. [10]
    :param graph: Show log graph?
    :param oneline: Show one-line format?
    :param patch: Show diff patch?
    :param all: Show all references?
    :param paginate: Paginate output?
    :type range: str
=======
    :param exclude_components: List of components to exclude.
    :param number: The number of commits to output. [6]
    :param all: Show all references? [6]
>>>>>>> f533be82
    :type component: str
    :type exclude_components: str
    :type number: int
    :type graph: bool
    :type oneline: bool
    :type stat: bool
    :type patch: bool
    :type all: bool
    :type paginate: bool
    """
    if exclude_components:
        exclude_components = exclude_components.split(",")
<<<<<<< HEAD
    components = select_components(component, exclude_components)
    for component in components:
        if paginate:
            cmd = "git --paginate log"
        else:
            cmd = "git --no-pager log"
        if number:
            cmd += " -n {}".format(number)
        if graph:
            cmd += (
                " --graph --decorate"
                ' --pretty=format:"%C(blue)%d%Creset'
                " %C(yellow)%h%Creset %s, %C(bold green)%an%Creset,"
                ' %C(green)%cd%Creset" --date=relative'
            )
        if oneline or graph or all:
            cmd += " --oneline"
        if stat:
            cmd += " --stat"
        if patch:
            cmd += " --patch"
=======
    for component in select_components(component, exclude_components):
        cmd = (
            "git log -n {0} --graph --decorate"
            ' --pretty=format:"%C(blue)%d%Creset'
            " %C(yellow)%h%Creset %s, %C(bold green)%an%Creset,"
            ' %C(green)%cd%Creset" --date=relative'.format(number)
        )
>>>>>>> f533be82
        if all:
            cmd += " --all"
        if range:
            cmd += " {}".format(range)
        msg = cmd[0 : cmd.find("--pretty")] + "..."
        display_message(msg, component)
        run_command(cmd, component, display=False)


@click.option(
    "--component",
    "-c",
    multiple=True,
    default=["CLUSTER"],
    help="Which components? [shortname|name|.|CLUSTER|ALL]",
)
@click.option(
<<<<<<< HEAD
    "--exclude-components",
    default="",
    help="Which components to exclude from command? [c1,c2,c3]",
=======
    "--exclude-components", default="", help="Which components to exclude? [c1,c2,c3]",
>>>>>>> f533be82
)
@git_commands.command(name="git-diff")
@click_add_git_base_branch_option
def git_diff(component, exclude_components, base):  # noqa: D301
    """Diff checked-out REANA local source code repositories.

    \b
    :param components: The option ``component`` can be repeated. The value may
                       consist of:
                         * (1) standard component name such as
                               'reana-workflow-controller';
                         * (2) short component name such as 'r-w-controller';
                         * (3) special value '.' indicating component of the
                               current working directory;
                         * (4) special value 'CLUSTER' that will expand to
                               cover all REANA cluster components [default];
                         * (5) special value 'CLIENT' that will expand to
                               cover all REANA client components;
                         * (6) special value 'DEMO' that will expand
                               to include several runable REANA demo examples;
                         * (7) special value 'ALL' that will expand to include
                               all REANA repositories.
<<<<<<< HEAD
    :param exclude_components: List of components to exclude from command.
=======
    :param exclude_components: List of components to exclude.
>>>>>>> f533be82
    :param base: Against which git base branch are we working on? [default=master]
    :type component: str
    :type exclude_components: str
    :type base: str
    """
    if exclude_components:
        exclude_components = exclude_components.split(",")
<<<<<<< HEAD
    components = select_components(component, exclude_components)
    for component in components:
=======
    for component in select_components(component, exclude_components):
>>>>>>> f533be82
        for cmd in [
            "git diff {}".format(base),
        ]:
            run_command(cmd, component)


@click.option(
    "--component",
    "-c",
    multiple=True,
    default=["CLUSTER"],
    help="Which components? [name|CLUSTER]",
)
@click.option(
<<<<<<< HEAD
    "--exclude-components",
    default="",
    help="Which components to exclude from command? [c1,c2,c3]",
=======
    "--exclude-components", default="", help="Which components to exclude? [c1,c2,c3]",
>>>>>>> f533be82
)
@git_commands.command(name="git-push")
@click_add_git_base_branch_option
def git_push(component, exclude_components, base):  # noqa: D301
    """Push REANA local repositories to GitHub origin.

    \b
    :param components: The option ``component`` can be repeated. The value may
                       consist of:
                         * (1) standard component name such as
                               'reana-workflow-controller';
                         * (2) short component name such as 'r-w-controller';
                         * (3) special value '.' indicating component of the
                               current working directory;
                         * (4) special value 'CLUSTER' that will expand to
                               cover all REANA cluster components [default];
                         * (5) special value 'CLIENT' that will expand to
                               cover all REANA client components;
                         * (6) special value 'DEMO' that will expand
                               to include several runable REANA demo examples;
                         * (7) special value 'ALL' that will expand to include
                               all REANA repositories.
<<<<<<< HEAD
    :param exclude_components: List of components to exclude from command.
=======
    :param exclude_components: List of components to exclude.
>>>>>>> f533be82
    :param base: Against which git base branch are we working on? [default=master]
    :type component: str
    :type exclude_components: str
    :type base: str
    """
    if exclude_components:
        exclude_components = exclude_components.split(",")
    components = select_components(component, exclude_components)
    for component in components:
        for cmd in ["git push origin {}".format(base)]:
            run_command(cmd, component)


@git_commands.command(name="git-upgrade-shared-modules")
@click.option(
    "--component",
    "-c",
    multiple=True,
    default=["CLUSTER", "CLIENT"],
    help="Which components? [shortname|name|.|CLUSTER|ALL]",
)
@click.option(
    "--exclude-components", default="", help="Which components to exclude? [c1,c2,c3]",
)
@click.option(
    "--use-latest-known-tag",
    is_flag=True,
    default=False,
    help="Should the upgrade use the latest known tag of the shared modules?"
    " If so, the latest known tag of the shared modules will be used to upgrade the"
    " provided components. Else, the upgrade will only occur if the latest commit of the"
    " shared modules points at a tag, in other case, the command will be aborted.",
)
@click.option(
    "--amend",
    is_flag=True,
    default=False,
    help="Should the changes be integrated as part of the latest commit of each component?",
)
@click.option(
    "--push",
    is_flag=True,
    default=False,
    help="Should the feature branches with the upgrades be pushed to origin?",
)
@click.pass_context
def git_upgrade_shared_modules(
    ctx, component, exclude_components, use_latest_known_tag, amend, push
):  # noqa: D301
    """Upgrade selected components to latest REANA-Commons/DB version.

    \b
    :param components: The option ``component`` can be repeated. The value may
                       consist of:
                         * (1) standard component name such as
                               'reana-workflow-controller';
                         * (2) short component name such as 'r-w-controller';
                         * (3) special value '.' indicating component of the
                               current working directory;
                         * (4) special value 'CLUSTER' that will expand to
                               cover all REANA cluster components [default];
                         * (5) special value 'CLIENT' that will expand to
                               cover all REANA client components;
                         * (6) special value 'DEMO' that will expand
                               to include several runable REANA demo examples;
                         * (7) special value 'ALL' that will expand to include
                               all REANA repositories.
    :param exclude_components: List of components to exclude.
    :type component: str
    :type exclude_components: str
    """

    def _create_commit_or_amend(components):
        for c in components:
            commit_cmd = 'git commit -m "installation: bump shared modules"'
            if amend:
                commit_cmd = "git commit --amend --no-edit"

            files_to_commit = ["setup.py"]
            if os.path.exists(get_srcdir(c) + os.sep + "requirements.txt"):
                files_to_commit.append("requirements.txt")
            run_command(
                f"git add {' '.join(files_to_commit)} && {commit_cmd}", c,
            )

    if exclude_components:
        exclude_components = exclude_components.split(",")
    components = select_components(component, exclude_components)

    for module in REPO_LIST_SHARED:
        last_version = fetch_latest_pypi_version(module)
        update_module_in_cluster_components(
            module,
            last_version,
            components_to_update=components,
            use_latest_known_tag=use_latest_known_tag,
            force_feature_branch=True,
        )

    _create_commit_or_amend(components)
    ctx.invoke(git_diff, component=component)
    if push:
        git_push_to_origin(components)


@click.option(
    "--component",
    "-c",
    required=True,
    multiple=True,
    help="Which components? [shortname|name|.|CLUSTER|ALL]",
)
@click.option(
    "--exclude-components", default="", help="Which components to exclude? [c1,c2,c3]",
)
@click.option(
    "--version", "-v", help="Shall we manually specify component's next version?",
)
@git_commands.command(name="git-create-release-commit")
def git_create_release_commit_command(
    component, exclude_components, version
):  # noqa: D301
    """Create a release commit for the specified components.

    \b
    :param components: The option ``component`` can be repeated. The value may
                       consist of:
                         * (1) standard component name such as
                               'reana-workflow-controller';
                         * (2) short component name such as 'r-w-controller';
                         * (3) special value '.' indicating component of the
                               current working directory;
                         * (4) special value 'CLUSTER' that will expand to
                               cover all REANA cluster components [default];
                         * (5) special value 'CLIENT' that will expand to
                               cover all REANA client components;
                         * (6) special value 'DEMO' that will expand
                               to include several runable REANA demo examples;
                         * (7) special value 'ALL' that will expand to include
                               all REANA repositories.
    :param exclude_components: List of components to exclude.
    :param version: Manually specifies the version for the component. If not provided,
        the last version will be auto-incremented..
    :type component: str
    :type exclude_components: str
    :type version: str
    """
    if exclude_components:
        exclude_components = exclude_components.split(",")
    components = select_components(component, exclude_components)
    for component in components:
        if git_create_release_commit(component, next_version=version):
            display_message("Release commit created.", component)


@click.option(
    "--component",
    "-c",
    required=True,
    multiple=True,
    help="Which components? [shortname|name|.|CLUSTER|ALL]",
)
@click.option(
<<<<<<< HEAD
    "--exclude-components",
    default="",
    help="Which components to exclude from command? [c1,c2,c3]",
=======
    "--exclude-components", default="", help="Which components to exclude? [c1,c2,c3]",
>>>>>>> f533be82
)
@git_commands.command(name="git-create-pr")
@click_add_git_base_branch_option
def git_create_pr_command(component, exclude_components, base):  # noqa: D301
    """Create a GitHub pull request for each selected component.

    \b
    :param components: The option ``component`` can be repeated. The value may
                       consist of:
                         * (1) standard component name such as
                               'reana-workflow-controller';
                         * (2) short component name such as 'r-w-controller';
                         * (3) special value '.' indicating component of the
                               current working directory;
                         * (4) special value 'CLUSTER' that will expand to
                               cover all REANA cluster components [default];
                         * (5) special value 'CLIENT' that will expand to
                               cover all REANA client components;
                         * (6) special value 'DEMO' that will expand
                               to include several runable REANA demo examples;
                         * (7) special value 'ALL' that will expand to include
                               all REANA repositories.
<<<<<<< HEAD
    :param exclude_components: List of components to exclude from command.
=======
    :param exclude_components: List of components to exclude.
>>>>>>> f533be82
    :param base: Against which git base branch are we working on? [default=master]
    :type component: str
    :type exclude_components: str
    :type base: str
    """

    def _git_create_pr(comp):
        """Create a pull request for the provided component."""
        for cmd in [
            "git push origin HEAD",
            "hub pull-request -p --no-edit",
            "hub pr list -L 1",
        ]:
            run_command(cmd, component)

    if exclude_components:
        exclude_components = exclude_components.split(",")
<<<<<<< HEAD
    components = select_components(component, exclude_components)
    for component in components:
=======
    for component in select_components(component, exclude_components):
>>>>>>> f533be82
        if not is_feature_branch(component):  # replace with is_feature_branch from #371
            display_message(
                "You are trying to create PR but the current branch is base branch {}, please "
                "switch to the wanted feature branch.".format(base),
                component,
            )
            sys.exit(1)
        else:
            if is_component_behind_branch(component, "upstream/{}".format(base)):
                print_branch_difference_report(component, "upstream/{}".format(base))
                display_message(
                    "Error: please rebase your feature branch against latest base branch {}.".format(
                        base
                    ),
                    component,
                )
                sys.exit(1)

            _git_create_pr(component)


@click.option(
    "--component",
    "-c",
    required=True,
    multiple=True,
    help="Which components? [name|CLUSTER]",
)
@click.option(
    "--exclude-components", default="", help="Which components to exclude? [c1,c2,c3]",
)
@git_commands.command(name="git-tag")
def git_tag(component, exclude_components):  # noqa: D301
    """Create the corresponding git tag for components with release commits.

    \b
    :param components: The option ``component`` can be repeated. The value may
                       consist of:
                         * (1) standard component name such as
                               'reana-workflow-controller';
                         * (2) short component name such as 'r-w-controller';
                         * (3) special value '.' indicating component of the
                               current working directory;
                         * (4) special value 'CLUSTER' that will expand to
                               cover all REANA cluster components;
                         * (5) special value 'CLIENT' that will expand to
                               cover all REANA client components;
                         * (6) special value 'DEMO' that will expand
                               to include several runable REANA demo examples;
                         * (7) special value 'ALL' that will expand to include
                               all REANA repositories.
    :param exclude_components: List of components to exclude.
    :type component: str
    """
    if exclude_components:
        exclude_components = exclude_components.split(",")
    components = select_components(component, exclude_components)
    for component in components:
        if not is_last_commit_release_commit(component):
            click.secho(
                "The last commit is not a release commit. Please use `reana-dev git-create-release-commit`.",
                fg="red",
            )
            sys.exit(1)

        current_version = get_current_component_version_from_source_files(component)
        run_command(f"git tag {current_version}")


git_commands_list = list(git_commands.commands.values())<|MERGE_RESOLUTION|>--- conflicted
+++ resolved
@@ -328,13 +328,7 @@
     help="Which components? [shortname|name|.|CLUSTER|ALL]",
 )
 @click.option(
-<<<<<<< HEAD
-    "--exclude-components",
-    default="",
-    help="Which components to exclude from command? [c1,c2,c3]",
-=======
     "--exclude-components", default="", help="Which components to exclude? [c1,c2,c3]",
->>>>>>> f533be82
 )
 @git_commands.command(name="git-clone")
 def git_clone(user, component, exclude_components):  # noqa: D301
@@ -366,14 +360,10 @@
                                to include several runable REANA demo examples;
                          * (7) special value 'ALL' that will expand to include
                                all REANA repositories.
-<<<<<<< HEAD
-    :param exclude_components: List of components to exclude from command.
-=======
     :param exclude_components: List of components to exclude.
     :param user: The GitHub user name. [default=anonymous]
     :type component: str
     :type exclude_components: str
->>>>>>> f533be82
     :type user: str
     :type component: str
     :type exclude_components: str
@@ -411,13 +401,7 @@
     help="Which components? [shortname|name|.|CLUSTER|ALL]",
 )
 @click.option(
-<<<<<<< HEAD
-    "--exclude-components",
-    default="",
-    help="Which components to exclude from command? [c1,c2,c3]",
-=======
     "--exclude-components", default="", help="Which components to exclude? [c1,c2,c3]",
->>>>>>> f533be82
 )
 @click.option(
     "--short",
@@ -447,11 +431,7 @@
                                to include several runable REANA demo examples;
                          * (7) special value 'ALL' that will expand to include
                                all REANA repositories.
-<<<<<<< HEAD
-    :param exclude_components: List of components to exclude from command.
-=======
     :param exclude_components: List of components to exclude.
->>>>>>> f533be82
     :param base: Against which git base branch are we working? [default=master]
     :param verbose: Show git status details? [default=False]
     :type component: str
@@ -824,13 +804,7 @@
     help="Which components? [shortname|name|.|CLUSTER|ALL]",
 )
 @click.option(
-<<<<<<< HEAD
-    "--exclude-components",
-    default="",
-    help="Which components to exclude from command? [c1,c2,c3]",
-=======
     "--exclude-components", default="", help="Which components to exclude? [c1,c2,c3]",
->>>>>>> f533be82
 )
 @git_commands.command(name="git-upgrade")
 @click_add_git_base_branch_option
@@ -853,11 +827,7 @@
                                to include several runable REANA demo examples;
                          * (7) special value 'ALL' that will expand to include
                                all REANA repositories.
-<<<<<<< HEAD
-    :param exclude_components: List of components to exclude from command.
-=======
     :param exclude_components: List of components to exclude.
->>>>>>> f533be82
     :param base: Against which git base branch are we working on? [default=master]
     :type component: str
     :type exclude_components: str
@@ -865,7 +835,6 @@
     """
     if exclude_components:
         exclude_components = exclude_components.split(",")
-<<<<<<< HEAD
     components = select_components(component, exclude_components)
     for component in components:
         if not branch_exists(component, base):
@@ -873,9 +842,6 @@
                 "Missing branch {}, skipping.".format(base), component=component
             )
             continue
-=======
-    for component in select_components(component, exclude_components):
->>>>>>> f533be82
         for cmd in [
             "git fetch upstream",
             "git checkout {0}".format(base),
@@ -895,7 +861,6 @@
     help="Which components? [shortname|name|.|CLUSTER|ALL]",
 )
 @click.option(
-<<<<<<< HEAD
     "--exclude-components",
     default="",
     help="Which components to exclude from command? [c1,c2,c3]",
@@ -905,15 +870,9 @@
 @click.option("--oneline", is_flag=True, default=False, help="Show one-line format?")
 @click.option("--stat", is_flag=True, default=False, help="Show diff stat?")
 @click.option("--patch", "-p", is_flag=True, default=False, help="Show diff patch?")
-=======
-    "--exclude-components", default="", help="Which components to exclude? [c1,c2,c3]",
-)
-@click.option("--number", "-n", default=6, help="Number of commits to output [6]")
->>>>>>> f533be82
 @click.option("--all", is_flag=True, default=False, help="Show all references?")
 @click.option("--paginate", is_flag=True, default=False, help="Paginate output?")
 @git_commands.command(name="git-log")
-<<<<<<< HEAD
 def git_log(
     range,
     component,
@@ -926,9 +885,6 @@
     all,
     paginate,
 ):  # noqa: D301
-=======
-def git_log(component, exclude_components, number, all):  # noqa: D301
->>>>>>> f533be82
     """Show commit logs in given component repositories.
 
     \b
@@ -948,7 +904,6 @@
                                to include several runable REANA demo examples;
                          * (7) special value 'ALL' that will expand to include
                                all REANA repositories.
-<<<<<<< HEAD
     :param exclude_components: List of components to exclude from command.
     :param number: The number of commits to output. [10]
     :param graph: Show log graph?
@@ -957,11 +912,6 @@
     :param all: Show all references?
     :param paginate: Paginate output?
     :type range: str
-=======
-    :param exclude_components: List of components to exclude.
-    :param number: The number of commits to output. [6]
-    :param all: Show all references? [6]
->>>>>>> f533be82
     :type component: str
     :type exclude_components: str
     :type number: int
@@ -974,7 +924,6 @@
     """
     if exclude_components:
         exclude_components = exclude_components.split(",")
-<<<<<<< HEAD
     components = select_components(component, exclude_components)
     for component in components:
         if paginate:
@@ -996,15 +945,6 @@
             cmd += " --stat"
         if patch:
             cmd += " --patch"
-=======
-    for component in select_components(component, exclude_components):
-        cmd = (
-            "git log -n {0} --graph --decorate"
-            ' --pretty=format:"%C(blue)%d%Creset'
-            " %C(yellow)%h%Creset %s, %C(bold green)%an%Creset,"
-            ' %C(green)%cd%Creset" --date=relative'.format(number)
-        )
->>>>>>> f533be82
         if all:
             cmd += " --all"
         if range:
@@ -1022,13 +962,7 @@
     help="Which components? [shortname|name|.|CLUSTER|ALL]",
 )
 @click.option(
-<<<<<<< HEAD
-    "--exclude-components",
-    default="",
-    help="Which components to exclude from command? [c1,c2,c3]",
-=======
     "--exclude-components", default="", help="Which components to exclude? [c1,c2,c3]",
->>>>>>> f533be82
 )
 @git_commands.command(name="git-diff")
 @click_add_git_base_branch_option
@@ -1051,11 +985,7 @@
                                to include several runable REANA demo examples;
                          * (7) special value 'ALL' that will expand to include
                                all REANA repositories.
-<<<<<<< HEAD
-    :param exclude_components: List of components to exclude from command.
-=======
     :param exclude_components: List of components to exclude.
->>>>>>> f533be82
     :param base: Against which git base branch are we working on? [default=master]
     :type component: str
     :type exclude_components: str
@@ -1063,12 +993,8 @@
     """
     if exclude_components:
         exclude_components = exclude_components.split(",")
-<<<<<<< HEAD
     components = select_components(component, exclude_components)
     for component in components:
-=======
-    for component in select_components(component, exclude_components):
->>>>>>> f533be82
         for cmd in [
             "git diff {}".format(base),
         ]:
@@ -1083,13 +1009,7 @@
     help="Which components? [name|CLUSTER]",
 )
 @click.option(
-<<<<<<< HEAD
-    "--exclude-components",
-    default="",
-    help="Which components to exclude from command? [c1,c2,c3]",
-=======
     "--exclude-components", default="", help="Which components to exclude? [c1,c2,c3]",
->>>>>>> f533be82
 )
 @git_commands.command(name="git-push")
 @click_add_git_base_branch_option
@@ -1112,11 +1032,7 @@
                                to include several runable REANA demo examples;
                          * (7) special value 'ALL' that will expand to include
                                all REANA repositories.
-<<<<<<< HEAD
-    :param exclude_components: List of components to exclude from command.
-=======
     :param exclude_components: List of components to exclude.
->>>>>>> f533be82
     :param base: Against which git base branch are we working on? [default=master]
     :type component: str
     :type exclude_components: str
@@ -1280,13 +1196,7 @@
     help="Which components? [shortname|name|.|CLUSTER|ALL]",
 )
 @click.option(
-<<<<<<< HEAD
-    "--exclude-components",
-    default="",
-    help="Which components to exclude from command? [c1,c2,c3]",
-=======
     "--exclude-components", default="", help="Which components to exclude? [c1,c2,c3]",
->>>>>>> f533be82
 )
 @git_commands.command(name="git-create-pr")
 @click_add_git_base_branch_option
@@ -1309,11 +1219,7 @@
                                to include several runable REANA demo examples;
                          * (7) special value 'ALL' that will expand to include
                                all REANA repositories.
-<<<<<<< HEAD
-    :param exclude_components: List of components to exclude from command.
-=======
     :param exclude_components: List of components to exclude.
->>>>>>> f533be82
     :param base: Against which git base branch are we working on? [default=master]
     :type component: str
     :type exclude_components: str
@@ -1331,12 +1237,8 @@
 
     if exclude_components:
         exclude_components = exclude_components.split(",")
-<<<<<<< HEAD
     components = select_components(component, exclude_components)
     for component in components:
-=======
-    for component in select_components(component, exclude_components):
->>>>>>> f533be82
         if not is_feature_branch(component):  # replace with is_feature_branch from #371
             display_message(
                 "You are trying to create PR but the current branch is base branch {}, please "
