# -*- coding: utf-8 -*-
#
# This file is part of REANA.
# Copyright (C) 2017, 2018, 2019, 2020, 2021 CERN.
#
# REANA is free software; you can redistribute it and/or modify it
# under the terms of the MIT License; see LICENSE file for more details.

"""Version information for REANA.

This file is imported by ``reana.__init__`` and parsed by ``setup.py``.
"""

from __future__ import absolute_import, print_function

<<<<<<< HEAD
__version__ = "0.8.0a2"
=======
__version__ = "0.7.4"
>>>>>>> df57cecf
<|MERGE_RESOLUTION|>--- conflicted
+++ resolved
@@ -13,8 +13,4 @@
 
 from __future__ import absolute_import, print_function
 
-<<<<<<< HEAD
-__version__ = "0.8.0a2"
-=======
-__version__ = "0.7.4"
->>>>>>> df57cecf
+__version__ = "0.8.0a2"