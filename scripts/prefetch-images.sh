#!/bin/bash
#
# This file is part of REANA.
# Copyright (C) 2020 CERN.
#
# REANA is free software; you can redistribute it and/or modify it
# under the terms of the MIT License; see LICENSE file for more details.

for image in \
    maildev/maildev:1.1.0 \
    postgres:9.6.2 \
    redis:5.0.5 \
<<<<<<< HEAD
    reanahub/reana-job-controller:0.8.0-alpha.2 \
    reanahub/reana-message-broker:0.7.0 \
    reanahub/reana-server:0.8.0-alpha.1 \
    reanahub/reana-ui:0.8.0-alpha.1 \
    reanahub/reana-workflow-controller:0.8.0-alpha.1 \
    reanahub/reana-workflow-engine-cwl:0.8.0-alpha.1 \
    reanahub/reana-workflow-engine-serial:0.8.0-alpha.1 \
    reanahub/reana-workflow-engine-yadage:0.8.0-alpha.1; do
=======
    jupyter/scipy-notebook \
    reanahub/reana-job-controller:0.7.3 \
    reanahub/reana-message-broker:0.7.1 \
    reanahub/reana-server:0.7.4 \
    reanahub/reana-ui:0.7.2 \
    reanahub/reana-workflow-controller:0.7.2 \
    reanahub/reana-workflow-engine-cwl:0.7.4 \
    reanahub/reana-workflow-engine-serial:0.7.3 \
    reanahub/reana-workflow-engine-yadage:0.7.3; do
>>>>>>> f533be82
    docker pull $image
    kind load docker-image $image
done<|MERGE_RESOLUTION|>--- conflicted
+++ resolved
@@ -10,7 +10,7 @@
     maildev/maildev:1.1.0 \
     postgres:9.6.2 \
     redis:5.0.5 \
-<<<<<<< HEAD
+    jupyter/scipy-notebook \
     reanahub/reana-job-controller:0.8.0-alpha.2 \
     reanahub/reana-message-broker:0.7.0 \
     reanahub/reana-server:0.8.0-alpha.1 \
@@ -19,17 +19,6 @@
     reanahub/reana-workflow-engine-cwl:0.8.0-alpha.1 \
     reanahub/reana-workflow-engine-serial:0.8.0-alpha.1 \
     reanahub/reana-workflow-engine-yadage:0.8.0-alpha.1; do
-=======
-    jupyter/scipy-notebook \
-    reanahub/reana-job-controller:0.7.3 \
-    reanahub/reana-message-broker:0.7.1 \
-    reanahub/reana-server:0.7.4 \
-    reanahub/reana-ui:0.7.2 \
-    reanahub/reana-workflow-controller:0.7.2 \
-    reanahub/reana-workflow-engine-cwl:0.7.4 \
-    reanahub/reana-workflow-engine-serial:0.7.3 \
-    reanahub/reana-workflow-engine-yadage:0.7.3; do
->>>>>>> f533be82
     docker pull $image
     kind load docker-image $image
 done