--- conflicted
+++ resolved
@@ -14,23 +14,12 @@
     docker.io/reanahub/reana-message-broker:0.9.3 \
     docker.io/reanahub/reana-server:0.9.4 \
     docker.io/reanahub/reana-ui:0.9.4 \
-<<<<<<< HEAD
-    docker.io/reanahub/reana-workflow-controller:0.9.3 \
-    docker.io/reanahub/reana-workflow-engine-cwl:0.9.3 \
-    docker.io/reanahub/reana-workflow-engine-serial:0.9.3 \
-    docker.io/reanahub/reana-workflow-engine-snakemake:0.9.3 \
-    docker.io/reanahub/reana-workflow-engine-yadage:0.9.4; do
-    docker pull $image
-    kind load docker-image $image
-=======
     docker.io/reanahub/reana-workflow-controller:0.9.4 \
     docker.io/reanahub/reana-workflow-engine-cwl:0.9.4 \
     docker.io/reanahub/reana-workflow-engine-serial:0.9.4 \
     docker.io/reanahub/reana-workflow-engine-snakemake:0.9.4 \
     docker.io/reanahub/reana-workflow-engine-yadage:0.9.5 \
-    quay.io/jupyter/scipy-notebook:notebook-7.2.2 \
-    ; do
-        docker pull $image
-        kind load docker-image $image
->>>>>>> b4d1864f
+    quay.io/jupyter/scipy-notebook:notebook-7.2.2; do
+    docker pull $image
+    kind load docker-image $image
 done